<<<<<<< HEAD
from environments import CartPole, Environment
from algorithms.ilqr import iLQR
import numpy as np
import matplotlib.pyplot as plt

def cost(x, u):
    x1, x2, x3, x4 = x
    u1, = u
    c = .5*(1*x1**2 + 2*x2**2 + 0.01*x3**2 + 0.01*x4**2 + 0.1*u1**2)
    return c

def finalcost(x):
=======
from pygent.environments import CartPole, Environment
from pygent.algorithms.ilqr import iLQR
import numpy as np
import matplotlib.pyplot as plt

# define the incremental cost
def c_k(x, u):
    x1, x2, x3, x4 = x
    u1, = u
    c = 0.5*x1**2 + x2**2 + 0.02*x3**2 + 0.05*x4**2 + 0.05*u1**2
    return c

# define the final cost at step N
def c_N(x):
>>>>>>> 0bfdb03e
    x1, x2, x3, x4 = x
    c = 100*x1**2 + 100*x2**2 + 10*x3**2 + 10*x4**2
    return c

# initial state value
x0 = [0, np.pi, 0, 0]

<<<<<<< HEAD
t = 6
dt = 0.01
cartPole = CartPole(cost, x0, dt)

path = '../../../results/ilqr/cart_pole/'

controller = iLQR(cartPole, t, dt, fcost=finalcost, path=path, constrained=True)
controller.run_optim()
controller.run(x0)
controller.plot()
=======
t = 10 # simulation time
dt = 0.02 # time step-size

env = CartPole(c_k, x0, dt)

path = '../../../results/ilqr/cart_pole/' # path, where results are saved

algorithm = iLQR(env, t, dt, path=path, fcost=c_N, constrained=True) # instance of the iLQR algorithm

algorithm.run_optim() # run trajectory optimization

# plot trajectories
algorithm.plot()
>>>>>>> 0bfdb03e
plt.show()
# create an animation
algorithm.animation()<|MERGE_RESOLUTION|>--- conflicted
+++ resolved
@@ -1,17 +1,3 @@
-<<<<<<< HEAD
-from environments import CartPole, Environment
-from algorithms.ilqr import iLQR
-import numpy as np
-import matplotlib.pyplot as plt
-
-def cost(x, u):
-    x1, x2, x3, x4 = x
-    u1, = u
-    c = .5*(1*x1**2 + 2*x2**2 + 0.01*x3**2 + 0.01*x4**2 + 0.1*u1**2)
-    return c
-
-def finalcost(x):
-=======
 from pygent.environments import CartPole, Environment
 from pygent.algorithms.ilqr import iLQR
 import numpy as np
@@ -26,7 +12,6 @@
 
 # define the final cost at step N
 def c_N(x):
->>>>>>> 0bfdb03e
     x1, x2, x3, x4 = x
     c = 100*x1**2 + 100*x2**2 + 10*x3**2 + 10*x4**2
     return c
@@ -34,18 +19,6 @@
 # initial state value
 x0 = [0, np.pi, 0, 0]
 
-<<<<<<< HEAD
-t = 6
-dt = 0.01
-cartPole = CartPole(cost, x0, dt)
-
-path = '../../../results/ilqr/cart_pole/'
-
-controller = iLQR(cartPole, t, dt, fcost=finalcost, path=path, constrained=True)
-controller.run_optim()
-controller.run(x0)
-controller.plot()
-=======
 t = 10 # simulation time
 dt = 0.02 # time step-size
 
@@ -59,7 +32,6 @@
 
 # plot trajectories
 algorithm.plot()
->>>>>>> 0bfdb03e
 plt.show()
 # create an animation
 algorithm.animation()