--- conflicted
+++ resolved
@@ -19,16 +19,6 @@
 # initial state value
 x0 = [0, np.pi, np.pi, 0, 0, 0]
 
-<<<<<<< HEAD
-t = 8
-dt = 0.01
-
-cartPole = CartPoleDoubleParallel(cost, x0, dt)
-
-path = '../../../results/ilqr/cart_pole_doube_parallel/'
-controller = iLQR(cartPole, t, dt, constrained=True, fcost=finalcost, path=path)
-controller.run_optim()
-=======
 t = 8 # simulation time
 dt = 0.01 # time step-size
 
@@ -39,7 +29,6 @@
 algorithm = iLQR(env, t, dt, constrained=True, fcost=c_N, path=path)
 
 algorithm.run_optim() # run trajectory optimization
->>>>>>> 0bfdb03e
 
 # plot trajectories
 algorithm.plot()
