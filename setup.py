from setuptools import setup

setup(
    name='PyGent',
<<<<<<< HEAD
    version='0.1',
    packages=['', 'algorithms', 'modeling_scripts','modeling_scripts/c_files'],
    install_requires=['torch', 'gym'],
    requires=['sympy_to_c (>=0.1.2)'],
    package_data={'modeling_scripts/c_files': ['*.so']},
=======
    version='0.15',
    packages=['pygent', 'pygent.algorithms','pygent.modeling_scripts','pygent.modeling_scripts.c_files'],#packages=['pygent', 'pygent/algorithms', 'pygent/modeling_scripts','pygent/modeling_scripts/c_files'],
    install_requires=['torch', 'gym'],
    requires=['sympy_to_c (>=0.1.2)', 'ffmpeg'],
    package_data={'pygent.modeling_scripts.c_files': ['*.so']},
>>>>>>> 0bfdb03e
    url='https//github.com/mpritzkoleit/pygent',
    author='Max Pritzkoleit',
    author_email='Max.Pritzkoleit@tu-dresden.de',
    description = 'Python library for control and reinforcement learning',
    long_description='PyGent is a reinforcement learning library, '
                'that delivers a general framework, similar to OpenAIs "gym", for control and simulation of dynamic systems.'
                'It implements some state-of-the-art deep reinforcement learning and '
                'trajectory optimization algorithms.'
)<|MERGE_RESOLUTION|>--- conflicted
+++ resolved
@@ -2,19 +2,11 @@
 
 setup(
     name='PyGent',
-<<<<<<< HEAD
-    version='0.1',
-    packages=['', 'algorithms', 'modeling_scripts','modeling_scripts/c_files'],
-    install_requires=['torch', 'gym'],
-    requires=['sympy_to_c (>=0.1.2)'],
-    package_data={'modeling_scripts/c_files': ['*.so']},
-=======
     version='0.15',
     packages=['pygent', 'pygent.algorithms','pygent.modeling_scripts','pygent.modeling_scripts.c_files'],#packages=['pygent', 'pygent/algorithms', 'pygent/modeling_scripts','pygent/modeling_scripts/c_files'],
     install_requires=['torch', 'gym'],
     requires=['sympy_to_c (>=0.1.2)', 'ffmpeg'],
     package_data={'pygent.modeling_scripts.c_files': ['*.so']},
->>>>>>> 0bfdb03e
     url='https//github.com/mpritzkoleit/pygent',
     author='Max Pritzkoleit',
     author_email='Max.Pritzkoleit@tu-dresden.de',
