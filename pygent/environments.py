__name__ == "pygent.environments"

from abc import abstractmethod
import gym
import matplotlib.pyplot as plt
import numpy as np
from matplotlib import animation
import matplotlib.patches as patches
from matplotlib.ticker import FuncFormatter, MultipleLocator
from scipy.integrate import solve_ivp
import inspect
import pickle
import copy

# from PyGent
from pygent.modeling_scripts.cart_pole_double_parallel import load_existing as cart_pole_double_parallel_ode
from pygent.modeling_scripts.cart_pole_double_serial import load_existing as cart_pole_double_serial_ode
from pygent.modeling_scripts.cart_pole_triple import load_existing as cart_pole_triple_ode
from pygent.modeling_scripts.cart_pole import load_existing as cart_pole_ode
from pygent.modeling_scripts.acrobot import load_existing as acrobot_ode
from pygent.helpers import observation, mapAngles

class Environment(object):
    """ Environment base class.

    Args:
        x0 (array, list, callable):

    Attributes:

        x (array): current state x[k] (size = n)
        x_ (array): previous state x[k-1](size = n)
        history (array): previous states (x[0],x[1],...,x[k-1])
        tt (list): time vector (corresponding to history)
        terminated (bool): True, if environment is in a terminal state

    """

    def __init__(self, x0, uDim, dt):
        if callable(x0):
            self.x0 = x0  # initial state
            x0 = x0()
        else:
            x0 = list(x0)
            self.x0 = x0
        self.x = x0  # current state
        self.x_ = x0 # previous state x[k-1]
        self.xDim = len(x0) # state dimension
        self.oDim = self.xDim # observation dimension
        self.uDim = uDim # inputs
        self.xIsAngle = np.zeros([self.xDim], dtype=bool)
        self.history = np.array([x0])
        self.tt = [0]
        self.terminated = False
        self.uMax = np.ones(uDim)
        self.dt = dt

    def get_state(self):
        return self.x

    def reset(self, x0):
        """ Resets environment to state x0

        Args:
            x0 (array, list, callable): initial state

        """
        if callable(x0):
            x0 = x0()
        self.history = np.array([x0])
        self.x_ = x0
        self.x = x0
        self.tt = [0]
        self.terminated = False
        pass

    @abstractmethod
    def step(self, *args):
        return

    def plot(self):
        """ Plots the environments history

        Returns:
            fig (matplotlib.pyplot.figure)
            ax (matploltib.pyplot.axes)

        """

        fig, ax = plt.subplots(len(self.x), 1, dpi=300, sharex=True)
        # Plot state trajectories
        if len(self.x) > 1:
            for i in range(len(self.x)):
                ax[i].step(self.tt, self.history[:, i], 'b',  lw=1)
                ax[i].set_ylabel(r'$x_'+str(i+1)+'$')
                ax[i].grid(True)
                if self.xIsAngle[i]:
                    ax[i].yaxis.set_major_formatter(FuncFormatter(
                        lambda val, pos: '{:.0g}$\pi$'.format(val / np.pi) if val != 0 else '0'))
                    ax[i].yaxis.set_major_locator(MultipleLocator(base=np.pi))
        else:
            ax.step(self.tt, self.history[:, 0], 'b',  lw=1)
            ax.grid(True)
            plt.ylabel(r'$x_1$')
        fig.align_ylabels(ax)
        plt.xlabel(r't[s]')
        plt.tight_layout()
        # Todo: save data in numpy arrays
        return fig, ax

    def save_history(self, filename, path):
        history_dict = {'tt': self.tt, 'xx': self.history}
        pickle.dump(history_dict, open(path + filename +'.p', 'wb'))
        pass

    def animation(self):
        pass

    def observe(self, x):
        return x

class OpenAIGym(Environment):
    """ Environment subclass, that is a wrapper for an 'OpenAI gym' environment.

    Attributes:
        ode (function): ODE for simulation
        cost (function): ODE for simulation

    """

    def __init__(self, id, render=True):
        self.env = gym.make(id)
        x0 = self.env.reset()
        uDim = self.env.action_space.shape[0]
        super(OpenAIGym, self).__init__(list(x0), uDim, self.env.dt)
        self.uMax = self.env.action_space.high[0]*np.ones(uDim)
        self.o_ = self.x_
        self.o = self.x
        self.render = render

    def step(self, *args):
        """ Simulates the environment for 1 step of time t.

        Args:
            dt (int, float): duration of step (not solver step size)
            u (list, ndarray): control/action

        Returns:
            c (float): cost of state transition

        """

        if args.__len__()==2:
            u = args[0]
            dt = args[1]
        elif args.__len__() == 1:
            u = args[0]
            dt = self.dt

        if self.render:
            self.env.render()

        self.x_ = self.x  # shift state (x[k-1] = x[k])
        self.o_ = self.o
        x, r, terminate, info = self.env.step(u)
        c = -r # cost = - reward
        self.x = list(x)
        self.o = self.x
        self.history = np.concatenate((self.history, np.array([self.x])))  # save current state
        self.tt.extend([self.tt[-1] + dt])  # increment simulation time
        self.terminated = terminate
        return c*dt

    def reset(self, x0):
        x0 = list(self.env.reset())
        self.history = np.array([x0])
        self.x_ = x0
        self.x = x0
        self.tt = [0]
        self.terminated = False

class StateSpaceModel(Environment):
    """ Environment subclass that uses a state space model of the form dx/dt = f(x, u)
    to represent the environments dynamics.

    Args:
        ode
        cost
        x0
        uDim

    Attributes:
        ode (function): ODE for simulation
        cost (function): cost function (returns scalar)
        xIsAngle (ndarray): 'True' if state is an angle, 'False' otherwise
        o
        o_
        oDim

    """

    def __init__(self, ode, cost, x0, uDim, dt,
                 terminal_cost=0.):
        super(StateSpaceModel, self).__init__(x0, uDim, dt)
        self.ode = ode
        params = inspect.signature(cost).parameters
        cost_args = params.__len__()
        if cost_args == 1:
            self.cost = lambda x_, u_, x, t, mod: cost(x_)
        elif cost_args == 2:
            if 'mod' in params:
                self.cost = lambda x_, u_, x, t, mod: cost(x_, mod)
            elif 't' in params:
                self.cost = lambda x_, u_, x, t, mod: cost(x_, t)
            else:
                self.cost = lambda x_, u_, x, t, mod: cost(x_, u_)
        elif cost_args == 3:
            if 'mod' in params:
                self.cost = lambda x_, u_, x, t, mod: cost(x_, u_, mod)
            elif 't' in params:
                self.cost = lambda x_, u_, x, t, mod: cost(x_, u_, t)
            else:
                self.cost = lambda x_, u_, x, t, mod: cost(x_, u_, x)
        elif cost_args == 4:
            if 'mod' in params and 't' in params:
                self.cost = lambda x_, u_, x, t, mod: cost(x_, u_, t, mod)
            elif 'mod' in params and not 't' in params:
                self.cost = lambda x_, u_, x, t, mod: cost(x_, u_, x, mod)
            else:
                self.cost = lambda x_, u_, x, t, mod: cost(x_, u_, x, t)
        elif cost_args == 5:
            self.cost = cost
        else:
            print('Cost function must to be of the form c(x_, u_, x, t, mod), where mod is numpy/sympy.')
            assert(True)
        self.xIsAngle = np.zeros([len(self.x_)], dtype=bool)
        self.o = self.x
        self.o_ = self.x_
        self.oDim = len(self.o)  # observation dimensions
        self.terminal_cost = terminal_cost

    def step(self, *args):
        """ Simulates the environment for 1 step of time t.

        Args:
            dt (int, float): duration of step (not solver step size)
            u (array): control/action

        Returns:
            c (float): cost of state transition

        """
        self.x_ = self.x  # shift state (x[k-1] = x[k])
        self.o_ = self.o
        if args.__len__()==2:
            u = args[0]
            dt = args[1]
        elif args.__len__() == 1:
            u = args[0]
            dt = self.dt

        # system simulation
        sol = solve_ivp(lambda t, x: self.ode(t, x, u), (0, dt), self.x_, 'RK45')
        # todo: only output value of the last timestep
        y = list(sol.y[:, -1])  # extract simulation result
        self.x = y
        self.o = self.observe(self.x)
        self.history = np.concatenate((self.history, np.array([self.x])))  # save current state
        self.tt.extend([self.tt[-1] + dt])  # increment simulation time
        self.terminated = self.terminate(self.x)
        #x_2pi = mapAngles(self.xIsAngle, self.x_)
        #x2pi = mapAngles(self.xIsAngle, self.x)
        #c = (self.cost(x_2pi, u, x2pi, np) + self.terminal_cost*self.terminated)*dt
        t = self.tt[-1]
        c = (self.cost(self.x_, u, self.x, t, np) + self.terminal_cost * self.terminated) * dt
        return c

    def terminate(self, x):
        """ Check if a 'terminal' state is reached.

            Args:
                x (ndarray, list): state

            Returns:
                terminated (bool): 'True' if 'x' is a terminal state. """

        terminated = False
        return terminated


    def fast_step(self, *args):
        """ Simulates the environment for 1 step of time t, using Euler forward integration.

        Args:
            dt (int, float): duration of step (not solver step size)
            u (array): control/action

        Returns:
            c (float): cost of state transition

        """

        if args.__len__()==2:
            u = args[0]
            dt = args[1]
        elif args.__len__() == 1:
            u = args[0]
            dt = self.dt

        self.x_ = self.x  # shift state (x[k-1] := x[k])
        self.o_ = self.o

        # Euler forward step
        y = self.x_ + dt*self.ode(None, self.x_, u)
        self.x = y
        self.o = self.observe(self.x)
        self.history = np.concatenate((self.history, np.array([self.x])))  # save current state
        self.tt.extend([self.tt[-1] + dt])  # increment simulation time
        self.terminated = self.terminate(self.x)
        t = self.tt[-1]
        c = (self.cost(self.x_, u, self.x, t, np) + self.terminal_cost*self.terminated)*dt
        return c

    def observe(self, x):
        obsv = observation(x, self.xIsAngle)
        return obsv

class Pendulum(StateSpaceModel):

    def __init__(self, cost, x0, dt):
        super(Pendulum, self).__init__(self.ode, cost, x0, 1, dt)
        self.xIsAngle = [True, False]
        self.o = self.observe(self.x)
        self.o_ = self.o
        self.oDim = len(self.o)  # observation dimensions
        self.uMax = 3.5*np.ones(1)

    @staticmethod
    def ode(t, x, u):

        g = 9.81  # gravity
        b = 0.02  # dissipation
        u1, = u  # torque
        x1, x2 = x

        dx1dt = x2
        dx2dt = u1 + g*np.sin(x1) - b*x2

        return np.array([dx1dt, dx2dt])

    def terminate(self, x):
        x1, x2 = x
        if abs(x2) > 10 or abs(x1)>8*np.pi:
            return True
        else:
            return False


    def animation(self):
        # mapping from theta and s to the x,y-plane (definition of the line points, that represent the pole)
        def pendulum_plot(l, xt):
            x_pole_end = -l * np.sin(xt[:, 0])
            y_pole_end = l * np.cos(xt[:, 0])

            return x_pole_end, y_pole_end

        # line and text
        def animate(t):
            thisx = [0, x_pole_end[t]]
            thisy = [0, y_pole_end[t]]

            pole.set_data(thisx, thisy)
            time_text.set_text(time_template % self.tt[t])
            return pole, time_text,

        x_pole_end, y_pole_end  = pendulum_plot(0.5, self.history)
        fig, ax = plt.subplots()
        ax.set_aspect('equal')
        plt.ylim((-.6, .6))
        plt.xlim((-.6, .6))
        plt.title('Pendulum')
        plt.xticks([], [])
        plt.yticks([], [])
        time_template = 'time = %.1fs'
        time_text = ax.text(0.05, 1.05, '', transform=ax.transAxes)
        pole, = ax.plot([], [], 'b-', zorder=1, lw=3)
        circ = patches.Circle((0, 0), 0.03, fc='b', zorder=1)
        ax.add_artist(circ)
        # animation using matplotlibs animation library
        ani = animation.FuncAnimation(fig, animate, np.arange(len(self.tt)), interval=self.tt[1] * 1000,
                                      blit=True)
        return ani

class AngularPendulum(StateSpaceModel):

    def __init__(self, cost, x0, dt):
        super(AngularPendulum, self).__init__(self.ode, cost, x0, 1, dt)
        self.xIsAngle = [False, False, False]
        self.o = self.observe(self.x)
        self.o_ = self.o
        self.oDim = len(self.o)  # observation dimensions
        self.uMax = 3.5*np.ones(1)

    @staticmethod
    def ode(t, x, u):

        g = 9.81  # gravity
        b = 0.02  # dissipation
        u1, = u  # torque
        x1, x2, x3 = x

        dx1dt = -x2*x3
        dx2dt = x1*x3
        dx3dt = u1 + g*x2 - b*x3

        return np.array([dx1dt, dx2dt, dx3dt])

    def terminate(self, x):
        x1, x2, x3 = x
        if abs(x3) > 10:
            return True
        else:
            return False


    def animation(self):
        # mapping from theta and s to the x,y-plane (definition of the line points, that represent the pole)
        def pendulum_plot(l, xt):
            x_pole_end = -l * xt[:, 1]
            y_pole_end = l * xt[:, 0]

            return x_pole_end, y_pole_end

        # line and text
        def animate(t):
            thisx = [0, x_pole_end[t]]
            thisy = [0, y_pole_end[t]]

            pole.set_data(thisx, thisy)
            time_text.set_text(time_template % self.tt[t])
            return pole, time_text,

        x_pole_end, y_pole_end  = pendulum_plot(0.5, self.history)
        fig, ax = plt.subplots()
        ax.set_aspect('equal')
        plt.ylim((-.6, .6))
        plt.xlim((-.6, .6))
        plt.title('Pendulum')
        plt.xticks([], [])
        plt.yticks([], [])
        time_template = 'time = %.1fs'
        time_text = ax.text(0.05, 1.05, '', transform=ax.transAxes)
        pole, = ax.plot([], [], 'b-', zorder=1, lw=3)
        circ = patches.Circle((0, 0), 0.03, fc='b', zorder=1)
        ax.add_artist(circ)
        # animation using matplotlibs animation library
        ani = animation.FuncAnimation(fig, animate, np.arange(len(self.tt)), interval=self.tt[1] * 1000,
                                      blit=True)
        return ani

class CartPole(StateSpaceModel):
    def __init__(self, cost, x0, dt, linearized=True):
        self.ode, self.A, self.B = cart_pole_ode(linearized=linearized)
        super(CartPole, self).__init__(self.ode, cost, x0, 1, dt)
        self.xIsAngle = [False, True, False, False]
        self.o = observation(self.x, self.xIsAngle)
        self.oDim = len(self.o)  # observation dimensions
        self.o_ = self.o
        if linearized:
            self.uMax = 10*np.ones(1) # max. acceleration
        else:
            self.uMax = 100*np.ones(1) # max. force
        self.x1Max = 1.2
<<<<<<< HEAD
        self.x3Max = 5.0
=======
        self.x3Max = 4.0
>>>>>>> 5a79c8fc


    def terminate(self, x):
        x1, x2, x3, x4 = x
<<<<<<< HEAD
        if np.abs(x1) > self.x1Max or np.abs(x3) > self.x3Max:
=======
        if np.abs(x1) > self.x1Max or np.abs(x3)> self.x3Max:
>>>>>>> 5a79c8fc
            return True
        else:
            return False


    def animation(self):
        # mapping from theta and s to the x,y-plane (definition of the line points, that represent the pole)
        def cart_pole_plot(l, xt):
            x_pole_end = -l * np.sin(xt[:, 1]) + xt[:, 0]
            y_pole_end = l * np.cos(xt[:, 1])
            x_cart = xt[:, 0]

            return x_pole_end, y_pole_end, x_cart

        # line and text
        def animate(t):
            thisx = [x_cart[t], x_pole_end[t]]
            thisy = [0, y_pole_end[t]]

            pole.set_data(thisx, thisy)
            cart.set_xy([x_cart[t] - 0.1, -0.05])
            time_text.set_text(time_template % self.tt[t])
            return pole, cart, time_text,

        x_pole_end, y_pole_end, x_cart = cart_pole_plot(0.5, self.history)
        fig, ax = plt.subplots(dpi=150)
        ax.set_aspect('equal')
        ax.set(xlabel=r'$x_1$')
        plt.ylim((-.6, .6))
        #plt.xlim((-self.x1Max-0.2, self.x1Max+0.2))
        plt.yticks([], [])
        plt.title('CartPole')
        time_template = 'time = %.1fs'
        time_text = ax.text(0.05, 1.05, '', transform=ax.transAxes)
        rail, = ax.plot([-self.x1Max-0.1, self.x1Max+0.1], [0, 0], 'ks-', zorder=0)
        pole, = ax.plot([], [], 'b-', zorder=1, lw=3)
        cart = patches.Rectangle((-0.1, -0.05), 0.2, 0.1, fc='b', zorder=1)
        ax.add_artist(cart)
        # animation using matplotlibs animation library
        ani = animation.FuncAnimation(fig, animate, np.arange(len(self.tt)), interval=self.tt[1] * 1000,
                                      blit=True)
        return ani

class CartPoleDoubleSerial(StateSpaceModel):
    def __init__(self, cost, x0, dt, linearized=True, task='swing_up'):
        self.ode, self.A, self.B = cart_pole_double_serial_ode(linearized=linearized)
        super(CartPoleDoubleSerial, self).__init__(self.ode, cost, x0, 1, dt)
        self.xIsAngle = [False, True, True, False, False, False]
        self.o = observation(self.x, self.xIsAngle)
        self.oDim = len(self.o) #observation dimensions
        self.o_ = self.o
        if linearized:
            self.uMax = 15*np.ones(1)
        else:
            self.uMax = 100*np.ones(1)
        self.task = task
        self.x1Max = 1.5

    def terminate(self, x):
        x1, x2, x3, x4, x5, x6 = x
        if self.task == 'swing_up':
            if abs(x1) > self.x1Max or abs(x5) > 25 or abs(x6) > 25:
                return True
            else:
                return False
        elif self.task == 'balance':
            if abs(x1) > self.x1Max or abs(x2) > 1. or abs(x3) > 1. or abs(x5) > 25 or abs(x6) > 25:
                return True
            else: 
                return False
        else:
            return False

    def animation(self):
            # mapping from theta and s to the x,y-plane (definition of the line points, that represent the pole)
            def cart_pole_plot(l1, l2, xt):
                x_pole1_end = -l1 * np.sin(xt[:, 1]) + xt[:, 0]
                y_pole1_end = l1 * np.cos(xt[:, 1])
                x_pole2_end = x_pole1_end -l2 * np.sin(xt[:, 2])
                y_pole2_end = y_pole1_end +l2 * np.cos(xt[:, 2])
                x_cart = xt[:, 0]

                return x_pole1_end, y_pole1_end, x_pole2_end, y_pole2_end, x_cart

            # line and text
            def animate(t):
                thisx1 = [x_cart[t], x_pole1_end[t]]
                thisy1 = [0, y_pole1_end[t]]
                thisx2 = [x_pole1_end[t], x_pole2_end[t]]
                thisy2 = [y_pole1_end[t], y_pole2_end[t]]

                pole1.set_data(thisx1, thisy1)
                pole2.set_data(thisx2, thisy2)
                cart.set_xy([x_cart[t] - 0.1, -0.05])
                time_text.set_text(time_template % self.tt[t])
                return pole1, pole2, cart, time_text,

            x_pole1_end, y_pole1_end, x_pole2_end, y_pole2_end, x_cart = cart_pole_plot(0.323, .419, self.history)
            fig, ax = plt.subplots()
            ax.set_aspect('equal')
            ax.set(xlabel=r'$x_1$')
            plt.ylim((-1.1, 1.1))
            plt.yticks([], [])
            plt.title('CartPoleDoubleSerial')
            time_template = 'time = %.1fs'
            time_text = ax.text(0.0, 1.05, '', transform=ax.transAxes)
            rail, = ax.plot([-(self.x1Max+0.2), self.x1Max+0.2], [0, 0], 'ks-', zorder=0)
            pole1, = ax.plot([], [], 'b-', zorder=1, lw=3)
            pole2, = ax.plot([], [], 'b-', zorder=1, lw=3)
            cart = patches.Rectangle((-0.1, -0.05), 0.2, 0.1, fc='b', zorder=1)
            ax.add_artist(cart)
            # animation using matplotlibs animation library
            ani = animation.FuncAnimation(fig, animate, np.arange(len(self.tt)), interval=self.tt[1] * 1000,
                                          blit=True)
            return ani

class CartPoleDoubleParallel(StateSpaceModel):
    def __init__(self, cost, x0, dt, linearized=True):
        self.ode, self.A, self.B = cart_pole_double_parallel_ode(linearized=linearized)
        super(CartPoleDoubleParallel, self).__init__(self.ode, cost, x0, 1, dt)
        self.xIsAngle = [False, True, True, False, False, False]
        self.o = observation(self.x, self.xIsAngle)
        self.oDim = len(self.o) #observation dimensions
        self.o_ = self.o
        if linearized:
            self.uMax = 25 * np.ones(1)
        else:
            self.uMax = 100 * np.ones(1)
        self.x1Max = 1.5

    def terminate(self, x):
        x1, x2, x3, x4, x5, x6 = x
        if abs(x1) > self.x1Max or abs(x5) > 25 or abs(x6) > 25:
            return True
        else:
            return False

    def animation(self):
            # mapping from theta and s to the x,y-plane (definition of the line points, that represent the pole)
            def cart_pole_plot(l1, l2, xt):
                x_pole1_end = -l1 * np.sin(xt[:, 1]) + xt[:, 0]
                y_pole1_end = l1 * np.cos(xt[:, 1])
                x_pole2_end = -l2 * np.sin(xt[:, 2]) + xt[:, 0]
                y_pole2_end = l2 * np.cos(xt[:, 2])
                x_cart = xt[:, 0]

                return x_pole1_end, y_pole1_end, x_pole2_end, y_pole2_end, x_cart

            # line and text
            def animate(t):
                thisx1 = [x_cart[t], x_pole1_end[t]]
                thisy1 = [0, y_pole1_end[t]]
                thisx2 = [x_cart[t], x_pole2_end[t]]
                thisy2 = [0, y_pole2_end[t]]

                pole1.set_data(thisx1, thisy1)
                pole2.set_data(thisx2, thisy2)
                cart.set_xy([x_cart[t] - 0.1, -0.05])
                time_text.set_text(time_template % self.tt[t])
                return pole1, pole2, cart, time_text,

            x_pole1_end, y_pole1_end, x_pole2_end, y_pole2_end, x_cart = cart_pole_plot(0.5, .7, self.history)
            fig, ax = plt.subplots()
            ax.set_aspect('equal')
            ax.set(xlabel=r'$x_1$')
            plt.ylim((-.8, .8))
            plt.yticks([], [])
            plt.title('CartPoleDoubleParallel')
            time_template = 'time = %.1fs'
            time_text = ax.text(0.05, 1.05, '', transform=ax.transAxes)
            rail, = ax.plot([-(self.x1Max+0.1), self.x1Max+0.1], [0, 0], 'ks-', zorder=0)
            pole1, = ax.plot([], [], 'b-', zorder=1, lw=3)
            pole2, = ax.plot([], [], 'b-', zorder=1, lw=3)
            cart = patches.Rectangle((-0.1, -0.05), 0.2, 0.1, fc='b', zorder=1)
            ax.add_artist(cart)
            # animation using matplotlibs animation library
            ani = animation.FuncAnimation(fig, animate, np.arange(len(self.tt)), interval=self.tt[1] * 1000,
                                          blit=True)
            return ani

class CartPoleTriple(StateSpaceModel):
    def __init__(self, cost, x0, dt, linearized=True):
        self.ode, self.A, self.B  = cart_pole_triple_ode(linearized=linearized)
        super(CartPoleTriple, self).__init__(self.ode, cost, x0, 1, dt)
        self.xIsAngle = [False, True, True, True, False, False, False, False]
        self.o = observation(self.x, self.xIsAngle)
        self.oDim = len(self.o) #observation dimensions
        self.o_ = self.o
        if linearized:
            self.uMax = 20 * np.ones(1)
        else:
            self.uMax = 100 * np.ones(1)
        self.x1Max = 1.5

    def terminate(self, x):
        x1, x2, x3, x4, x5, x6, x7, x8 = x
        if abs(x1) > self.x1Max:
            return True
        else:
            return False

    def animation(self):
            # mapping from theta and s to the x,y-plane (definition of the line points, that represent the pole)
            def cart_pole_plot(l1, l2, l3, xt):
                x_p1 = -l1*np.sin(xt[:, 1])+xt[:, 0]
                y_p1 = l1*np.cos(xt[:, 1])
                x_p2 = x_p1 - l2*np.sin(xt[:, 2])
                y_p2 = y_p1 + l2*np.cos(xt[:, 2])
                x_p3 = x_p2 - l3*np.sin(xt[:, 3])
                y_p3 = y_p2 + l3*np.cos(xt[:, 3])
                x_cart = xt[:, 0]

                return x_p1, y_p1, x_p2, y_p2, x_p3, y_p3, x_cart

            # line and text
            def animate(t):
                thisx1 = [x_cart[t], x_p1[t]]
                thisy1 = [0, y_p1[t]]
                thisx2 = [x_p1[t], x_p2[t]]
                thisy2 = [y_p1[t], y_p2[t]]
                thisx3 = [x_p2[t], x_p3[t]]
                thisy3 = [y_p2[t], y_p3[t]]

                pole1.set_data(thisx1, thisy1)
                pole2.set_data(thisx2, thisy2)
                pole3.set_data(thisx3, thisy3)
                cart.set_xy([x_cart[t] - 0.1, -0.05])
                time_text.set_text(time_template % self.tt[t])
                return pole1, pole2, pole3, cart, time_text,

            x_p1, y_p1, x_p2, y_p2, x_p3, y_p3, x_cart = cart_pole_plot(0.323, 0.419, 0.484, self.history)
            fig, ax = plt.subplots()
            ax.set_aspect('equal')
            ax.set(xlabel=r'$x_1$')
            plt.ylim((-1.4, 1.4))
            plt.yticks([], [])
            plt.title('CartPoleTriple')
            time_template = 'time = %.1fs'
            time_text = ax.text(0.0, 1.05, '', transform=ax.transAxes)
            rail, = ax.plot([-(self.x1Max+0.1), self.x1Max+0.1], [0, 0], 'ks-', zorder=0)
            pole1, = ax.plot([], [], 'b-', zorder=1, lw=3)
            pole2, = ax.plot([], [], 'b-', zorder=1, lw=3)
            pole3, = ax.plot([], [], 'b-', zorder=1, lw=3)
            cart = patches.Rectangle((-0.1, -0.05), 0.2, 0.1, fc='b', zorder=1)
            ax.add_artist(cart)
            # animation using matplotlibs animation library
            ani = animation.FuncAnimation(fig, animate, np.arange(len(self.tt)), interval=self.tt[1] * 1000,
                                          blit=True)
            return ani

class Car(StateSpaceModel):
    # Todo: from iLQG paper
    def __init__(self, cost, x0, dt):
        super(Car, self).__init__(self.ode, cost, x0, 2, dt)
        self.xIsAngle = [False, False, True, False]
        self.o = observation(self.x, self.xIsAngle)
        self.o_ = self.o
        self.oDim = len(self.o)  # observation dimensions
        self.uMax = np.array([.5, 2.])

    @staticmethod
    def ode(t, x, u):

        d = 2.0  # dissipation
        h = 0.03
        u1, u2 = u  # a, w
        x1, x2, x3, x4 = x # x, y, theta, v
        f = h*x4
        b = f*np.cos(u1) + d - np.sqrt(d**2 - f**2*np.sin(u1)**2)
        dx1dt = 1/h*np.cos(x3)*b
        dx2dt = 1/h*np.sin(x3)*b
        dx3dt = 1/h*np.arcsin(np.sin(u1)*f/d)
        dx4dt = u2

        return np.array([dx1dt, dx2dt, dx3dt, dx4dt])

    def terminate(self, x):
        x1, x2, x3, x4 = x
        if abs(x1) > 5 or abs(x2) > 5:
            return True
        else:
            return False

class Acrobot(StateSpaceModel):
    def __init__(self, cost, x0, dt, linearized=True):
        self.ode, self.A, self.B = acrobot_ode(linearized=linearized)
        super(Acrobot, self).__init__(self.ode, cost, x0, 1, dt)
        self.xIsAngle = [True, True, False, False]
        self.o = observation(self.x, self.xIsAngle)
        self.oDim = len(self.o)  # observation dimensions
        self.o_ = self.o
        if linearized:
            self.uMax = 50*np.ones(1)
        else:
            self.uMax = 5*np.ones(1)


    def terminate(self, x):
        x1, x2, x3, x4 = x
        if abs(x3) > 50 or abs(x4) > 50:
            return True
        else:
            return False


    def animation(self):
        # mapping from theta and s to the x,y-plane (definition of the line points, that represent the pole)
        def acrobot_plot(l0, l1, xt):
            x_pole0 = -l0*np.sin(xt[:, 0])
            y_pole0 = l0*np.cos(xt[:, 0])
            x_pole1 = x_pole0 -l1*np.sin(xt[:, 0]+xt[:, 1])
            y_pole1 = y_pole0 + l1*np.cos(xt[:, 0]+xt[:, 1])

            return x_pole0, y_pole0, x_pole1, y_pole1,

        # line and text
        def animate(t):
            thisx0 = [0, x_pole0[t]]
            thisy0 = [0, y_pole0[t]]
            thisx1 = [x_pole0[t], x_pole1[t]]
            thisy1 = [y_pole0[t], y_pole1[t]]

            pole0.set_data(thisx0, thisy0)
            pole1.set_data(thisx1, thisy1)
            time_text.set_text(time_template % self.tt[t])
            return pole0, pole1, time_text,

        x_pole0, y_pole0, x_pole1, y_pole1 = acrobot_plot(0.5, 0.5, self.history)
        fig, ax = plt.subplots()
        ax.set_aspect('equal')
        plt.ylim((-1.1, 1.1))
        plt.xlim((-1.1, 1.1))
        plt.yticks([], [])
        plt.xticks([], [])
        plt.title('Acrobot')
        time_template = 'time = %.1fs'
        time_text = ax.text(0.05, 1.05, '', transform=ax.transAxes)
        pole0, = ax.plot([], [], 'b-o', zorder=1, lw=3)
        pole1, = ax.plot([], [], 'b-', zorder=1, lw=3)
        # animation using matplotlibs animation library
        ani = animation.FuncAnimation(fig, animate, np.arange(len(self.tt)), interval=self.tt[1] * 1000,
                                      blit=True)
        return ani

#class Building(StateSpaceModel):

class MarBot(StateSpaceModel):
    def __init__(self, cost, x0, dt):
        super(MarBot, self).__init__(self.ode, cost, x0, 1, dt)
        self.xIsAngle = [False, True, False, False]
        self.o = observation(self.x, self.xIsAngle)
        self.oDim = len(self.o)  # observation dimensions
        self.o_ = self.o
        self.uMax = 2*np.ones(1)

    @staticmethod
    def ode(t, x, u):
        u1 = u[0]
        x1, x2, x3, x4 = x

        # parameters
        b = 0.2  # m
        c = 0.3  # m
        r = 0.05  # m
        m_w = 0.5  # kg
        m_p = 3.0  # kg
        J_w = 0.5 * m_w * r ** 2  # kg*m2
        J_p = 1 / 12 * m_p * (b ** 2 + c ** 2)  # kg*m2
        g = 9.81  # m/s2

        q_dot = np.array([x3, x4])

        # motion dynamics in matrix form
        M = np.array([[2 * m_w + 2 * J_w / (r ** 2) + m_p, m_p * c * np.cos(x2)],
                      [m_p * c * np.cos(x2), J_p + m_p * c ** 2]])
        C = np.array([[0, -m_p * c * np.sin(x2) * x4], [0, 0]])
        G = np.array([0, -m_p * c * g * np.sin(x2)])
        F = np.array([2 / r * u1, 0])

        dqdt = np.dot(np.linalg.inv(M), (F - np.dot(C, q_dot) - G))
        dxdt = [x3, x4, dqdt[0], dqdt[1]]
        return dxdt

    def terminate(self, x):
        x1, x2, x3, x4 = x
        if np.abs(x1) > 1:
            return True
        else:
            return False

    def animation(self):
        def init():
            line.set_data([], [])
            # torque.set_data([], [])
            wheel.center = (0, 0)
            ax.add_patch(wheel)
            time_text.set_text('')
            return line, time_text, wheel  # , torque

        # line and text
        def animate(t):
            # animation function
            thisx = [x_cart[t], x_tip[t] + x_cart[t]]
            thisy = [0.08, y_tip[t] + 0.08]
            # line.set_color('k')
            # wheel.set_color('k')
            line.set_data(thisx, thisy)
            # torque.set_data([self.history[t] / max(abs(self.history)), 0], [-0.05, -0.05])
            wheel.center = (thisx[0], 0.08)
            time_text.set_text(time_template % self.tt[t])
            return line, time_text, wheel  # ,torque

        # mapping from theta and s to the x,y-plane
        def cart_pole_plot(l, x):
            x_tip = l * np.sin(x[:, 1])
            x_cart = x[:, 0]
            y_tip = l * np.cos(x[:, 1])
            return x_tip, y_tip, x_cart

        # animation
        [x_tip, y_tip, x_cart] = cart_pole_plot(.5, self.history)
        fig, (ax) = plt.subplots(1, 1)
        ax.set_aspect('equal')
        ax.set_xlim([-2.1, 2.1])
        ax.set_ylim([-0.2, 1])
        plt.yticks([], [])
        rail, = ax.plot([-1.7, 1.7], [0, 0], 'ks-')
        torque, = ax.plot([], [], '-', color='r', lw=4)
        line, = ax.plot([], [], 'o-', color='k')
        wheel = plt.Circle((0, 1), 0.08, color='k', fill=False, lw=2)
        time_template = 'time = %.1fs'
        time_text = ax.text(0.05, 0.9, '', transform=ax.transAxes)
        ani = animation.FuncAnimation(fig, animate, np.arange(len(self.tt)),
                                      interval=self.tt[1] * 1000, blit=False, init_func=init)
        return ani<|MERGE_RESOLUTION|>--- conflicted
+++ resolved
@@ -471,20 +471,11 @@
         else:
             self.uMax = 100*np.ones(1) # max. force
         self.x1Max = 1.2
-<<<<<<< HEAD
         self.x3Max = 5.0
-=======
-        self.x3Max = 4.0
->>>>>>> 5a79c8fc
-
 
     def terminate(self, x):
         x1, x2, x3, x4 = x
-<<<<<<< HEAD
         if np.abs(x1) > self.x1Max or np.abs(x3) > self.x3Max:
-=======
-        if np.abs(x1) > self.x1Max or np.abs(x3)> self.x3Max:
->>>>>>> 5a79c8fc
             return True
         else:
             return False
