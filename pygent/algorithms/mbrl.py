import numpy as np
np.random.seed(0)
import torch
torch.manual_seed(0)
import torch.nn as nn
import matplotlib.pyplot as plt
from mpl_toolkits.mplot3d import Axes3D
import matplotlib.colors as colors
import os
import pickle
import inspect
from shutil import copyfile
import copy

# pygent
from pygent.agents import Agent
from pygent.data import DataSet
from pygent.environments import StateSpaceModel
from pygent.algorithms.core import Algorithm
from pygent.algorithms.nmpc import NMPC
from pygent.nn_models import NNDynamics


class MBRL(Algorithm):

    def __init__(self, environment, t, dt,
                 test_t=0.,
                 plotInterval=1,
                 nData=int(1e6),
                 path='../results/mbrl/',
                 checkInterval=2,
                 evalPolicyInterval=100,
                 warm_up_episodes=10,
                 dyn_lr=1e-3,
                 batch_size=512,
                 training_epochs=60,
                 data_ratio = 1,
                 aggregation_interval=1,
                 fcost=None,
                 horizon=None,
                 use_mpc=False,
                 ilqr_print=False,
                 ilqr_save=False,
                 ilqr_save_interval=100,
                 print_dyn_error=False,
                 weight_decay=1e-3,
                 data_noise=1e-3,
                 prediction_error_bound=1e-3,
                 ou_theta=1,
                 ou_sigma=0.2,
                 maxIters=500,
                 sparse_dyn=True):
        self.sparse_dyn = sparse_dyn
        xDim = environment.xDim
        oDim = environment.oDim
        uDim = environment.uDim
        uMax = environment.uMax
        if self.sparse_dyn:
            dxDim = 0.5*xDim
        else:
            dxDim = xDim
        if horizon == None or not use_mpc:
            horizon = t
        self.dt = dt

        self.nn_dynamics = NNDynamics(xDim, uDim,
                                      oDim=oDim,
                                      dxDim = dxDim,
                                      xIsAngle=environment.xIsAngle) # neural network dynamics
        self.optim = torch.optim.Adam(self.nn_dynamics.parameters(),
                                      lr=dyn_lr,
                                      weight_decay=weight_decay)
        self.nn_environment = StateSpaceModel(self.ode, environment.cost, environment.x0, uDim, dt)
        self.nn_environment.uMax = uMax
        self.nmpc_algorithm = NMPC(environment, self.nn_environment, t, dt, horizon,
                                   init_optim=False,
                                   add_noise=True,
                                   path=path,
                                   fcost=fcost,
                                   fastForward=True,
                                   maxIters=maxIters,
                                   step_iterations=1,
                                   ilqr_print=ilqr_print,
                                   ilqr_save=ilqr_save,
                                   tolFun=1e-4,
                                   save_interval=ilqr_save_interval,
                                   noise_gain=0.005,
                                   ou_theta=ou_theta,
                                   ou_sigma=ou_sigma)
        super(MBRL, self).__init__(environment, self.nmpc_algorithm.agent, t, dt)
        self.D_rand = DataSet(nData)
        self.D_RL = DataSet(nData)
        self.test_t = test_t
        self.plotInterval = plotInterval  # inter
        self.evalPolicyInterval = evalPolicyInterval
        self.checkInterval = checkInterval  # checkpoint interval
        self.path = path
        self.warm_up = warm_up_episodes*int(t/dt)
        self.batch_size = batch_size
        self.training_epochs = training_epochs
        self.data_ratio = data_ratio
        self.aggregation_interval = aggregation_interval
        self.use_mpc = use_mpc
        self.dynamics_first_trained = False
        self.print_dyn_error = print_dyn_error
        self.data_noise = data_noise
        self.prediction_error_bound = prediction_error_bound


        if not os.path.isdir(path):
            os.makedirs(path)
        if not os.path.isdir(path + 'plots/'):
            os.makedirs(path + 'plots/')
        if not os.path.isdir(path + 'animations/'):
            os.makedirs(path + 'animations/')
        if not os.path.isdir(path + 'data/'):
            os.makedirs(path + 'data/')
        copyfile(inspect.stack()[-1][1], path + 'exec_script.py')
        self.expCost = []
        self.episode_steps = []

    def ode(self, t, x, u):
        if self.sparse_dyn:
            rhs = np.concatenate((x[int(len(x) / 2):], 1 / self.dt * self.nn_dynamics.ode(x, u)))
        else:
            rhs = 1/self.dt*self.nn_dynamics.ode(x, u)
        return rhs

    def run_episode(self, reinit=True):
        """ Run a training episode. If terminal state is reached, episode stops."""

        print('Started episode ', self.episode)
<<<<<<< HEAD
        tt = np.arange(0, self.t+self.test_t, self.dt)
=======
        tt = np.arange(0, self.t, self.dt)
>>>>>>> 3dc1dd1a
        cost = []  # list of incremental costs
        disc_cost = [] # discounted cost
        if self.use_mpc:
            self.agent.init_optim(self.environment.x0)
        else:
            self.agent.init_optim(self.environment.x0, init=True)
        self.environment.reset(self.environment.x0)
        self.agent.reset()


        for i, t in enumerate(tt):
            # agent computes control/action
            if self.use_mpc:
                u = self.agent.take_action(self.dt, self.environment.x)
            else:
                u = self.agent.take_action_plan_feedback(self.dt, self.environment.x, i)

            # simulation of environment
            c = self.environment.step(u, self.dt)
            cost.append(c)
            disc_cost.append(c)

            # store transition in data set (x_, u, x, c)
            transition = ({'x_': self.environment.x_ + np.random.normal(0, self.data_noise, self.environment.xDim),
                           'u': self.agent.u + np.random.normal(0, self.data_noise, self.environment.uDim),
                           'x': self.environment.x + np.random.normal(0, self.data_noise, self.environment.xDim),
                           'o_': self.environment.o_ + np.random.normal(0, self.data_noise, self.environment.oDim),
                           'o': self.environment.o + np.random.normal(0, self.data_noise, self.environment.oDim),
                           'c': [c],
                           't': [self.environment.terminated]})

            prediction_loss = self.pred_loss(transition)
            # add sample to data set
            if prediction_loss > self.prediction_error_bound:
                # only add sample, if prediction error is higher than error-bound
                self.D_RL.force_add_sample(transition)

            # check if environment terminated
            if self.environment.terminated:
                print('Environment terminated!')
                break
        self.test_dynamics(self.environment.history[0])
        # store the mean of the incremental cost
        self.meanCost.append(np.mean(cost))
        self.totalCost.append(np.sum(disc_cost))
        self.episode_steps.append(i)
        self.episode += 1
        pass

    def pred_loss(self, transition):
        x_Inputs = torch.Tensor([transition['x_']])
        # x_Inputs_norm = (x_Inputs - self.nn_dynamics.xMean) / self.nn_dynamics.xVar

        xInputs = torch.Tensor([transition['x']])
        # xInputs_norm = (xInputs - self.nn_dynamics.xMean) / self.nn_dynamics.xVar

        o_Inputs = torch.Tensor([transition['o_']])
        o_Inputs_norm = (o_Inputs - self.nn_dynamics.oMean) / self.nn_dynamics.oVar

        uInputs = torch.Tensor([transition['u']])
        uInputs_norm = (uInputs - self.nn_dynamics.uMean) / self.nn_dynamics.uVar

        dx = xInputs - x_Inputs
        if self.sparse_dyn:
            dx = dx.split(int(dx.shape[1]/2), 1)[1]
        dx_norm = (dx - self.nn_dynamics.dxMean) / self.nn_dynamics.dxVar

        fOutputs_norm = self.nn_dynamics(o_Inputs_norm, uInputs_norm)
        prediction_loss = np.linalg.norm((fOutputs_norm-dx_norm).detach().numpy(), 2)
        return prediction_loss

    def run_random_episode(self):
        print('Warmup. Started episode ', self.episode)
        tt = np.arange(0, self.t, self.dt)
        cost = []  # list of incremental costs
        disc_cost = []  # discounted cost

        # reset environment/agent to initial state, delete history
        self.environment.reset(self.environment.x0)
        self.agent.reset()

        for i, t in enumerate(tt):
            # agent computes control/action
            u = self.agent.take_random_action(self.dt, ou_noise=False)
            # simulation of environment
            c = self.environment.step(u, self.dt)
            cost.append(c)
            disc_cost.append(c)

            # store transition in data set (x_, u, x, c)
            transition = ({'x_': self.environment.x_ + np.random.normal(0, self.data_noise, self.environment.xDim),
                           'u': self.agent.u + np.random.normal(0, self.data_noise, self.environment.uDim),
                           'x': self.environment.x + np.random.normal(0, self.data_noise, self.environment.xDim),
                           'o_': self.environment.o_+ np.random.normal(0, self.data_noise, self.environment.oDim),
                           'o': self.environment.o + np.random.normal(0, self.data_noise, self.environment.oDim),
                           'c': [c],
                           't': [self.environment.terminated]})

            # add sample to data set
            self.D_rand.force_add_sample(transition)
            # check if environment terminated
            if self.environment.terminated:
                print('Environment terminated!')
                break

        # store the mean of the incremental cost
        self.meanCost.append(np.mean(cost))
        self.totalCost.append(np.sum(disc_cost))
        self.episode_steps.append(i)
        self.episode += 1
        pass

    def run_controller(self, x0):
        """ Run an episode, where the policy network is evaluated. """

        print('Started episode ', self.episode)
        tt = np.arange(0, self.t+self.test_t, self.dt)
        cost = []  # list of incremental costs

        # reset environment/agent to initial state, delete history
        self.environment.reset(x0)
        self.agent.reset()

        for i, t in enumerate(tt):
            # agent computes control/action
            u = self.agent.take_action(self.dt, self.environment.x)

            # simulation of environment
            c = self.environment.step(u, self.dt)
            cost.append(c)

            # check if environment terminated
            if self.environment.terminated:
                print('Environment terminated!')
                break
        pass

    def run_learning(self, n):
        """ Learning process.

            Args:
                n (int): number of episodes
        """

        for steps in range(1, int(n) + 1):
            if self.D_rand.data.__len__()<max(self.batch_size, self.warm_up):#self.batch_size:
                self.run_random_episode()
            else:
                if not self.dynamics_first_trained:
                    self.train_dynamics()
                    self.dynamics_first_trained = True
                    self.run_episode()
                else:
                    if steps % self.aggregation_interval == 0 & self.dynamics_first_trained:
                        self.train_dynamics()
                        self.run_episode()
                    else:
                        self.run_episode()
                if not self.use_mpc:
                    self.agent.traj_optimizer.save()

            # plot environment after episode finished
            print('Samples: ', self.D_rand.data.__len__(), self.D_RL.data.__len__())
            if self.episode % 10 == 0:
                self.learning_curve()
            if self.episode % self.checkInterval == 0:
                self.save()
                # if self.meanCost[-1] < 0.01: # goal reached
            self.plot()
            #self.animation()
        pass

    def save(self):
        """ Save neural network parameters and data set. """

        # save network parameters
        torch.save({'nn_dynamics': self.nn_dynamics.state_dict()}, self.path + 'data/checkpoint'+ str(self.episode - 1)+'.pth')
        torch.save({'nn_dynamics': self.nn_dynamics.state_dict()}, self.path + 'data/checkpoint.pth')

        self.nn_dynamics.save_moments(str(self.episode - 1), self.path)

        # save data set
        self.D_rand.save(self.path + 'data/dataSet_D_rand.p')
        self.D_RL.save(self.path + 'data/dataSet_D_RL.p')
        self.D_RL.save(self.path + 'data/dataSet_D_RL'+ str(self.episode - 1) + '.p')
        # save learning curve data
        learning_curve_dict = {'totalCost': self.totalCost, 'meanCost':self.meanCost,
                               'expCost': self.expCost, 'episode_steps': self.episode_steps}

        pickle.dump(learning_curve_dict, open(self.path + 'data/learning_curve.p', 'wb'))
        print('Network parameters, data set and learning curve saved.')
        pass

    def load(self, episode=''):
        """ Load neural network parameters and data set. """

        # load network parameters
        if os.path.isfile(self.path + 'data/checkpoint'+episode+'.pth'):
            checkpoint = torch.load(self.path + 'data/checkpoint'+episode+'.pth')
            self.nn_dynamics.load_state_dict(checkpoint['nn_dynamics'])
            print('Loaded neural network parameters!')
        else:
            print('Could not load neural network parameters!')

        if os.path.isfile(self.path + 'data/moments_dict'+episode+'.p'):
            self.nn_dynamics.load_moments(self.path)
            print('Loaded neural network moments!')
        else:
            print('Could not load neural network moments!')
        # load data set
        if os.path.isfile(self.path + 'data/dataSet_D_rand.p'):
            self.D_rand.load(self.path + 'data/dataSet_D_rand.p')
            print('Loaded data set D_rand!')
        else:
            print('No data set found!')

        # load data set
        if os.path.isfile(self.path + 'data/dataSet_D_RL'+episode+'.p'):
            self.D_RL.load(self.path + 'data/dataSet_D_RL'+episode+'.p')
            print('Loaded data set D_RL!')
        else:
            print('No data set found!')

        # load learning curve
        if os.path.isfile(self.path + 'data/learning_curve.p'):
            learning_curve_dict = pickle.load(open(self.path + 'data/learning_curve.p', 'rb'))
            self.meanCost = learning_curve_dict['meanCost']
            self.totalCost = learning_curve_dict['totalCost']
            self.expCost = learning_curve_dict['expCost']
            self.episode_steps = learning_curve_dict['episode_steps']
            self.episode = self.meanCost.__len__() + 1
            print('Loaded learning curve data!')
        else:
            print('No learning curve data found!')
        #self.run_controller(self.environment.x0)
        pass

    def plot(self):
        """ Plots the environment's and agent's history. """

        self.environment.plot()
        self.environment.save_history('env'+ str(self.episode - 1) , self.path + 'data/')
        plt.savefig(self.path + 'plots/' + str(self.episode - 1) + '_environment.pdf')
        self.agent.plot()
        self.agent.save_history('agent'+ str(self.episode - 1) , self.path + 'data/')
        plt.savefig(self.path + 'plots/' + str(self.episode - 1) + '_agent.pdf')
        plt.close('all')
        pass

    def animation(self):
        """ Animation of the environment (if available). """

        ani = self.environment.animation()
        if ani != None:
            try:
                ani.save(self.path + 'animations/' + str(self.episode - 1) + '_animation.mp4', fps=1 / self.dt)
            except:
                ani.save(self.path + 'animations/' + str(self.episode - 1) + '_animation.gif', fps=1 / self.dt)
        plt.close('all')
        pass

    def learning_curve(self):
        """ Plot of the learning curve. """

        fig, ax = plt.subplots(2, 1, dpi=150, sharex=True, figsize=(5.56, 3.44))

        #x = np.arange(1, self.episode)
        x = np.linspace(1, self.D_rand.data.__len__()+self.D_RL.data.__len__(), self.episode-1)
        x = np.cumsum(self.episode_steps)

        ax[0].step(x, self.meanCost, 'b', lw=1, label=r'$\frac{1}{N}\sum_{k=0}^N c_k$')
        ax[0].legend(loc='center', bbox_to_anchor=(1.15, .5), ncol=1, shadow=True)
        ax[0].grid(True)
        ax[0].ticklabel_format(axis='both', style='sci', scilimits=(-3,4), useMathText=True)
        ax[1].step(x, self.totalCost, 'b', lw=1, label=r'$\sum_{k=0}^N\gamma^k c_k$')
        ax[1].grid(True)
        ax[1].legend(loc='center', bbox_to_anchor=(1.15, .5), ncol=1, shadow=True)
        ax[1].ticklabel_format(axis='both', style='sci',scilimits=(-3,5), useMathText=True)
        plt.rc('font', family='serif')
        plt.xlabel('Samples')
        plt.tight_layout()
        plt.savefig(self.path + 'learning_curve.pdf')
        # todo: save learning curve data
        plt.close('all')
        pass

    def train_dynamics(self):
        #self.pointcloud()
        training_data_set = copy.deepcopy(self.D_rand)
        for _ in range(self.data_ratio):
            training_data_set.data += self.D_RL.data
        self.training(training_data_set)
        # update models in NMPC controller
        if self.print_dyn_error:
            self.dynamics_error()

    def training(self, dataSet):
        # loss function (mean squared error)
        criterion = nn.MSELoss()
        self.nn_dynamics.eval()
        self.set_moments(dataSet)
        # create training data/targets
        for epoch in range(self.training_epochs):
            running_loss = 0.0
            for iter, batch in enumerate(dataSet.shuffled_batches(self.batch_size)):
                dx, fOutputs = self.training_data(batch)
                # definition of loss functions
                loss = criterion(fOutputs, dx)
                # train
                self.optim.zero_grad()  # delete gradients
                loss.backward()  # error back-propagation
                self.optim.step()  # gradient descent step
                running_loss += loss.item()
                # self.eval() # eval mode on (batch normalization)
        print('NN dynamics training loss:', running_loss / max(1, iter))
        pass


    def training_data(self, batch):
        x_Inputs = torch.Tensor([sample['x_'] for sample in batch])
        #x_Inputs_norm = (x_Inputs - self.nn_dynamics.xMean) / self.nn_dynamics.xVar

        xInputs = torch.Tensor([sample['x'] for sample in batch])
        #xInputs_norm = (xInputs - self.nn_dynamics.xMean) / self.nn_dynamics.xVar

        o_Inputs = torch.Tensor([sample['o_'] for sample in batch])
        o_Inputs_norm = (o_Inputs - self.nn_dynamics.oMean) / self.nn_dynamics.oVar

        uInputs = torch.Tensor([sample['u'] for sample in batch])
        uInputs_norm = (uInputs - self.nn_dynamics.uMean) / self.nn_dynamics.uVar

        dx = xInputs - x_Inputs
        if self.sparse_dyn:
            dx = dx.split(int(dx.shape[1]/2), 1)[1]
        dx_norm =  (dx - self.nn_dynamics.dxMean) / self.nn_dynamics.dxVar

        fOutputs_norm = self.nn_dynamics(o_Inputs_norm, uInputs_norm)
        return dx_norm, fOutputs_norm

    def set_moments(self, dataset):
        x_Inputs = torch.Tensor([sample['x_'] for sample in dataset.data])
        self.nn_dynamics.xMean = x_Inputs.mean(dim=0, keepdim=True)
        self.nn_dynamics.xVar = x_Inputs.std(dim=0, keepdim=True)
        xInputs = torch.Tensor([sample['x'] for sample in dataset.data])
        dx = xInputs - x_Inputs
        if self.sparse_dyn:
            dx = dx.split(int(dx.shape[1]/2), 1)[1]
        self.nn_dynamics.dxMean = dx.mean(dim=0, keepdim=True)
        self.nn_dynamics.dxVar = dx.std(dim=0, keepdim=True)
        o_Inputs = torch.Tensor([sample['o_'] for sample in dataset.data])
        self.nn_dynamics.oMean = o_Inputs.mean(dim=0, keepdim=True)
        self.nn_dynamics.oVar = o_Inputs.std(dim=0, keepdim=True)
        uInputs = torch.Tensor([sample['u'] for sample in dataset.data])
        self.nn_dynamics.uMean = uInputs.mean(dim=0, keepdim=True)
        self.nn_dynamics.uVar = uInputs.std(dim=0, keepdim=True)
        pass

    def test_dynamics(self, x0):
        # simulate dynamics
        env = copy.deepcopy(self.environment)
        nn_env = copy.deepcopy(self.nn_environment)
        nn_env2 = copy.deepcopy(self.nn_environment)
        env.reset(x0)
        nn_env.reset(x0)
        loss = []
        for u in self.agent.history[1:]:
            env.step(u, self.dt)
            nn_env.fast_step(u, self.dt)
            nn_env2.reset(env.x_)
            nn_env2.fast_step(u, self.dt)
            loss.append((env.x - nn_env2.x)**2)

        fig, ax = plt.subplots(2,1)
        ax[0].plot(nn_env.tt, env.history)
        ax[0].plot(nn_env.tt, nn_env.history)
        ax[1].plot(self.agent.tt, self.agent.history)
        mse = (nn_env.history - env.history) ** 2
        plt.savefig(self.path + 'plots/'+str(self.episode)+'_test.pdf')
        env.save_history('test_env'+ str(self.episode - 1) , self.path + 'data/')
        nn_env.save_history('test_nn_env'+ str(self.episode - 1) , self.path + 'data/')
        plt.close('all')
        print('Trajectory Prediction Error: ', np.mean(mse))
        print('One Step Prediction Error: ', np.mean(loss))
<|MERGE_RESOLUTION|>--- conflicted
+++ resolved
@@ -130,11 +130,7 @@
         """ Run a training episode. If terminal state is reached, episode stops."""
 
         print('Started episode ', self.episode)
-<<<<<<< HEAD
         tt = np.arange(0, self.t+self.test_t, self.dt)
-=======
-        tt = np.arange(0, self.t, self.dt)
->>>>>>> 3dc1dd1a
         cost = []  # list of incremental costs
         disc_cost = [] # discounted cost
         if self.use_mpc:
