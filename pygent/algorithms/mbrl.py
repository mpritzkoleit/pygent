import numpy as np
np.random.seed(0)
import torch
torch.manual_seed(0)
import torch.nn as nn
import matplotlib.pyplot as plt
from mpl_toolkits.mplot3d import Axes3D
import matplotlib.colors as colors
import os
import pickle
import inspect
from shutil import copyfile
import copy
import time

# pygent
from pygent.agents import Agent
from pygent.data import DataSet
from pygent.environments import StateSpaceModel
from pygent.algorithms.core import Algorithm
from pygent.algorithms.nmpc import NMPC
from pygent.nn_models import NNDynamics


class MBRL(Algorithm):

    def __init__(self, environment, t, dt,
                 test_t=0.,
                 plotInterval=1,
                 nData=int(1e6),
                 path='../results/mbrl/',
                 checkInterval=2,
                 evalPolicyInterval=100,
                 warm_up_episodes=10,
                 dyn_lr=1e-3,
                 batch_size=512,
                 training_epochs=60,
                 data_ratio = 1,
                 aggregation_interval=1,
                 fcost=None,
                 horizon=None,
                 use_mpc=False,
                 ilqr_print=False,
                 ilqr_save=False,
                 ilqr_save_interval=100,
                 print_dyn_error=False,
                 weight_decay=1e-3,
                 data_noise=1e-3,
                 prediction_error_bound=1e-3,
                 ou_theta=1,
                 ou_sigma=0.2,
                 maxIters=500,
                 sparse_dyn=True):
        self.sparse_dyn = sparse_dyn
        xDim = environment.xDim
        oDim = environment.oDim
        uDim = environment.uDim
        uMax = environment.uMax
        if self.sparse_dyn:
            dxDim = 0.5*xDim
        else:
            dxDim = xDim
        if horizon == None or not use_mpc:
            horizon = t
        self.dt = dt

        self.nn_dynamics = NNDynamics(xDim, uDim,
                                      oDim=oDim,
                                      dxDim = dxDim,
                                      xIsAngle=environment.xIsAngle) # neural network dynamics
        self.optim = torch.optim.Adagrad(self.nn_dynamics.parameters(),
                                      lr=dyn_lr,
                                      weight_decay=weight_decay)
        self.nn_environment = StateSpaceModel(self.ode, environment.cost, environment.x0, uDim, dt)
        self.nn_environment.uMax = uMax
        self.nmpc_algorithm = NMPC(environment, self.nn_environment, t, dt, horizon,
                                   init_optim=False,
                                   add_noise=True,
                                   path=path,
                                   fcost=fcost,
                                   fastForward=True,
                                   maxIters=maxIters,
                                   step_iterations=1,
                                   ilqr_print=ilqr_print,
                                   ilqr_save=ilqr_save,
                                   tolFun=1e-4,
                                   save_interval=ilqr_save_interval,
                                   noise_gain=0.005,
                                   ou_theta=ou_theta,
                                   ou_sigma=ou_sigma)
        super(MBRL, self).__init__(environment, self.nmpc_algorithm.agent, t, dt)
        self.D_rand = DataSet(nData)
        self.D_RL = DataSet(nData)
        self.test_t = test_t
        self.plotInterval = plotInterval  # inter
        self.evalPolicyInterval = evalPolicyInterval
        self.checkInterval = checkInterval  # checkpoint interval
        self.path = path
        self.warm_up = warm_up_episodes*int(t/dt)
        self.batch_size = batch_size
        self.training_epochs = training_epochs
        self.data_ratio = data_ratio
        self.aggregation_interval = aggregation_interval
        self.use_mpc = use_mpc
        self.dynamics_first_trained = False
        self.print_dyn_error = print_dyn_error
        self.data_noise = data_noise
        self.prediction_error_bound = prediction_error_bound
        self.training_time = []
        self.optim_time = []


        if not os.path.isdir(path):
            os.makedirs(path)
        if not os.path.isdir(path + 'plots/'):
            os.makedirs(path + 'plots/')
        if not os.path.isdir(path + 'animations/'):
            os.makedirs(path + 'animations/')
        if not os.path.isdir(path + 'data/'):
            os.makedirs(path + 'data/')
        copyfile(inspect.stack()[-1][1], path + 'exec_script.py')
        self.expCost = []
        self.episode_steps = []

    def ode(self, t, x, u):
        if self.sparse_dyn:
            rhs = np.concatenate((x[int(len(x) / 2):], 1 / self.dt * self.nn_dynamics.ode(x, u)))
        else:
            rhs = 1/self.dt*self.nn_dynamics.ode(x, u)
        return rhs

    def run_episode(self, reinit=True):
        """ Run a training episode. If terminal state is reached, episode stops."""

        print('Started episode ', self.episode)
        tt = np.arange(0, self.t+self.test_t, self.dt)
        cost = []  # list of incremental costs
        disc_cost = [] # discounted cost
        start_time = time.time()
        if self.use_mpc:
            self.agent.init_optim(self.environment.x0)
        else:
            self.agent.init_optim(self.environment.x0, init=True)
        self.optim_time.append((time.time() - start_time))
        self.environment.reset(self.environment.x0)
        self.agent.reset()


        for i, t in enumerate(tt):
            # agent computes control/action
            if self.use_mpc:
                u = self.agent.take_action(self.dt, self.environment.x)
            else:
                u = self.agent.take_action_plan_feedback(self.dt, self.environment.x, i)

            # simulation of environment
            c = self.environment.step(u, self.dt)
            cost.append(c)
            disc_cost.append(c)

            # store transition in data set (x_, u, x, c)
<<<<<<< HEAD
            if t < self.t:
                transition = ({'x_': self.environment.x_ + np.random.normal(0, self.data_noise, self.environment.xDim),
                               'u': self.agent.u + np.random.normal(0, self.data_noise, self.environment.uDim),
                               'x': self.environment.x + np.random.normal(0, self.data_noise, self.environment.xDim),
                               'o_': self.environment.o_ + np.random.normal(0, self.data_noise, self.environment.oDim),
                               'o': self.environment.o + np.random.normal(0, self.data_noise, self.environment.oDim),
                               'c': [c],
                               't': [self.environment.terminated]})

                prediction_loss = self.pred_loss(transition)
                # add sample to data set
                if prediction_loss > self.prediction_error_bound:
                    # only add sample, if prediction error is higher than error-bound
                    self.D_RL.force_add_sample(transition)
=======
            transition = ({'x_': self.environment.x_ + np.random.normal(0, self.data_noise, self.environment.xDim),
                           'u': self.agent.u + np.random.normal(0, self.data_noise, self.environment.uDim),
                           'x': self.environment.x + np.random.normal(0, self.data_noise, self.environment.xDim),
                           'o_': self.environment.o_ + np.random.normal(0, self.data_noise, self.environment.oDim),
                           'o': self.environment.o + np.random.normal(0, self.data_noise, self.environment.oDim),
                           'c': [c],
                           't': [self.environment.terminated]})

            prediction_loss = self.pred_loss(transition)
            print(prediction_loss)
            # add sample to data set
            if prediction_loss > self.prediction_error_bound:
                # only add sample, if prediction error is higher than error-bound
                self.D_RL.force_add_sample(transition)
>>>>>>> 5a79c8fc

            # check if environment terminated
            if self.environment.terminated:
                print('Environment terminated!')
                break
        self.test_dynamics(self.environment.history[0])
        # store the mean of the incremental cost
        self.meanCost.append(np.mean(cost))
        self.totalCost.append(np.sum(disc_cost))
        self.episode_steps.append(i)
        self.episode += 1
        pass

    def pred_loss(self, transition):
        x_Inputs = torch.Tensor([transition['x_']])
        # x_Inputs_norm = (x_Inputs - self.nn_dynamics.xMean) / self.nn_dynamics.xVar

        xInputs = torch.Tensor([transition['x']])
        # xInputs_norm = (xInputs - self.nn_dynamics.xMean) / self.nn_dynamics.xVar

        o_Inputs = torch.Tensor([transition['o_']])
        o_Inputs_norm = (o_Inputs - self.nn_dynamics.oMean) / self.nn_dynamics.oVar

        uInputs = torch.Tensor([transition['u']])
        uInputs_norm = (uInputs - self.nn_dynamics.uMean) / self.nn_dynamics.uVar

        dx = xInputs - x_Inputs
        if self.sparse_dyn:
            dx = dx.split(int(dx.shape[1]/2), 1)[1]
        dx_norm = (dx - self.nn_dynamics.dxMean) / self.nn_dynamics.dxVar

        fOutputs_norm = self.nn_dynamics(o_Inputs_norm, uInputs_norm)
        prediction_loss = np.linalg.norm((fOutputs_norm-dx_norm).detach().numpy(), 2)
        return prediction_loss

    def run_random_episode(self):
        print('Warmup. Started episode ', self.episode)
        tt = np.arange(0, self.t, self.dt)
        cost = []  # list of incremental costs
        disc_cost = []  # discounted cost

        # reset environment/agent to initial state, delete history
        self.environment.reset(self.environment.x0)
        self.agent.reset()

        for i, t in enumerate(tt):
            # agent computes control/action
            u = self.agent.take_random_action(self.dt, ou_noise=False)
            # simulation of environment
            c = self.environment.step(u, self.dt)
            cost.append(c)
            disc_cost.append(c)

            # store transition in data set (x_, u, x, c)
            transition = ({'x_': self.environment.x_ + np.random.normal(0, self.data_noise, self.environment.xDim),
                           'u': self.agent.u + np.random.normal(0, self.data_noise, self.environment.uDim),
                           'x': self.environment.x + np.random.normal(0, self.data_noise, self.environment.xDim),
                           'o_': self.environment.o_+ np.random.normal(0, self.data_noise, self.environment.oDim),
                           'o': self.environment.o + np.random.normal(0, self.data_noise, self.environment.oDim),
                           'c': [c],
                           't': [self.environment.terminated]})

            # add sample to data set
            self.D_rand.force_add_sample(transition)
            # check if environment terminated
            if self.environment.terminated:
                print('Environment terminated!')
                break

        # store the mean of the incremental cost
        self.meanCost.append(np.mean(cost))
        self.totalCost.append(np.sum(disc_cost))
        self.episode_steps.append(i)
        self.episode += 1
        pass

    def run_controller(self, x0):
        """ Run an episode, where the policy network is evaluated. """

        print('Started episode ', self.episode)
        tt = np.arange(0, self.t+self.test_t, self.dt)
        cost = []  # list of incremental costs

        # reset environment/agent to initial state, delete history
        self.environment.reset(x0)
        self.agent.reset()

        for i, t in enumerate(tt):
            # agent computes control/action
            u = self.agent.take_action(self.dt, self.environment.x)

            # simulation of environment
            c = self.environment.step(u, self.dt)
            cost.append(c)

            # check if environment terminated
            if self.environment.terminated:
                print('Environment terminated!')
                break
        pass

    def run_learning(self, n):
        """ Learning process.

            Args:
                n (int): number of episodes
        """

        for steps in range(1, int(n) + 1):
            if self.D_rand.data.__len__()<max(self.batch_size, self.warm_up):#self.batch_size:
                self.run_random_episode()
            else:
                if not self.dynamics_first_trained:
                    self.train_dynamics()
                    self.dynamics_first_trained = True
                    self.run_episode()
                else:
                    if steps % self.aggregation_interval == 0 & self.dynamics_first_trained:
                        self.train_dynamics()
                        self.run_episode()
                    else:
                        self.run_episode()
                if not self.use_mpc:
                    self.agent.traj_optimizer.save()

            # plot environment after episode finished
            print('Samples: ', self.D_rand.data.__len__(), self.D_RL.data.__len__())
            if self.episode % 10 == 0:
                self.learning_curve()
            if self.episode % self.checkInterval == 0:
                self.save()
                # if self.meanCost[-1] < 0.01: # goal reached
            self.plot()
            #self.animation()
        pass

    def save(self):
        """ Save neural network parameters and data set. """

        # save network parameters
        torch.save({'nn_dynamics': self.nn_dynamics.state_dict()}, self.path + 'data/checkpoint'+ str(self.episode - 1)+'.pth')
        torch.save({'nn_dynamics': self.nn_dynamics.state_dict()}, self.path + 'data/checkpoint.pth')

        self.nn_dynamics.save_moments(str(self.episode - 1), self.path)

        # save data set
        self.D_rand.save(self.path + 'data/dataSet_D_rand.p')
        self.D_RL.save(self.path + 'data/dataSet_D_RL.p')
        self.D_RL.save(self.path + 'data/dataSet_D_RL'+ str(self.episode - 1) + '.p')
        # save learning curve data
        learning_curve_dict = {'totalCost': self.totalCost, 'meanCost':self.meanCost,
                               'expCost': self.expCost, 'episode_steps': self.episode_steps}

        with open(self.path + 'data/learning_curve.p', 'wb') as open_file:
            pickle.dump(learning_curve_dict, open_file)
        print('Network parameters, data set and learning curve saved.')
        with open(self.path + 'data/training_time.p', 'wb') as open_file:
            pickle.dump(self.training_time, open_file)
        with open(self.path + 'data/optim_time.p', 'wb') as open_file:
            pickle.dump(self.optim_time, open_file)
        print('Time logging saved.')
        pass

    def load(self, episode=''):
        """ Load neural network parameters and data set. """

        # load network parameters
        if os.path.isfile(self.path + 'data/checkpoint'+episode+'.pth'):
            checkpoint = torch.load(self.path + 'data/checkpoint'+episode+'.pth')
            self.nn_dynamics.load_state_dict(checkpoint['nn_dynamics'])
            print('Loaded neural network parameters!')
        else:
            print('Could not load neural network parameters!')

        if os.path.isfile(self.path + 'data/moments_dict'+episode+'.p'):
            self.nn_dynamics.load_moments(self.path)
            print('Loaded neural network moments!')
        else:
            print('Could not load neural network moments!')
        # load data set
        if os.path.isfile(self.path + 'data/dataSet_D_rand.p'):
            self.D_rand.load(self.path + 'data/dataSet_D_rand.p')
            print('Loaded data set D_rand!')
        else:
            print('No data set found!')

        # load data set
        if os.path.isfile(self.path + 'data/dataSet_D_RL'+episode+'.p'):
            self.D_RL.load(self.path + 'data/dataSet_D_RL'+episode+'.p')
            print('Loaded data set D_RL!')
        else:
            print('No data set found!')

        # load learning curve
        if os.path.isfile(self.path + 'data/learning_curve.p'):
            with open(self.path + 'data/learning_curve.p', 'rb') as open_file:
                learning_curve_dict = pickle.load(open_file)
            self.meanCost = learning_curve_dict['meanCost']
            self.totalCost = learning_curve_dict['totalCost']
            self.expCost = learning_curve_dict['expCost']
            self.episode_steps = learning_curve_dict['episode_steps']
            self.episode = self.meanCost.__len__() + 1
            print('Loaded learning curve data!')
        else:
            print('No learning curve data found!')
        #self.run_controller(self.environment.x0)
        if os.path.isfile(self.path + 'data/training_time.p'):
            with open(self.path + 'data/training_time.p', 'rb') as open_file:
            	self.training_time = pickle.load(open_file)
        if os.path.isfile(self.path + 'data/optim_time.p'):       
            with open(self.path + 'data/optim_time.p', 'rb') as open_file:
                self.optim_time = pickle.load(open_file)
        pass

    def plot(self):
        """ Plots the environment's and agent's history. """

        self.environment.plot()
        self.environment.save_history('env'+ str(self.episode - 1) , self.path + 'data/')
        plt.savefig(self.path + 'plots/' + str(self.episode - 1) + '_environment.pdf')
        self.agent.plot()
        self.agent.save_history('agent'+ str(self.episode - 1) , self.path + 'data/')
        plt.savefig(self.path + 'plots/' + str(self.episode - 1) + '_agent.pdf')
        plt.close('all')
        pass

    def animation(self):
        """ Animation of the environment (if available). """

        ani = self.environment.animation()
        if ani != None:
            try:
                ani.save(self.path + 'animations/' + str(self.episode - 1) + '_animation.mp4', fps=1 / self.dt)
            except:
                ani.save(self.path + 'animations/' + str(self.episode - 1) + '_animation.gif', fps=1 / self.dt)
        plt.close('all')
        pass

    def learning_curve(self):
        """ Plot of the learning curve. """

        fig, ax = plt.subplots(2, 1, dpi=150, sharex=True, figsize=(5.56, 3.44))

        #x = np.arange(1, self.episode)
        x = np.linspace(1, self.D_rand.data.__len__()+self.D_RL.data.__len__(), self.episode-1)
        x = np.cumsum(self.episode_steps)

        ax[0].step(x, self.meanCost, 'b', lw=1, label=r'$\frac{1}{N}\sum_{k=0}^N c_k$')
        ax[0].legend(loc='center', bbox_to_anchor=(1.15, .5), ncol=1, shadow=True)
        ax[0].grid(True)
        ax[0].ticklabel_format(axis='both', style='sci', scilimits=(-3,4), useMathText=True)
        ax[1].step(x, self.totalCost, 'b', lw=1, label=r'$\sum_{k=0}^N\gamma^k c_k$')
        ax[1].grid(True)
        ax[1].legend(loc='center', bbox_to_anchor=(1.15, .5), ncol=1, shadow=True)
        ax[1].ticklabel_format(axis='both', style='sci',scilimits=(-3,5), useMathText=True)
        plt.rc('font', family='serif')
        plt.xlabel('Samples')
        plt.tight_layout()
        plt.savefig(self.path + 'learning_curve.pdf')
        # todo: save learning curve data
        plt.close('all')
        pass

    def train_dynamics(self):
        start_time = time.time()
        training_data_set = copy.deepcopy(self.D_rand)
        for _ in range(self.data_ratio):
            training_data_set.data += self.D_RL.data
        self.training(training_data_set)
        # update models in NMPC controller
        if self.print_dyn_error:
            self.dynamics_error()
        self.training_time.append((time.time() - start_time))

    def training(self, dataSet):
        # loss function (mean squared error)
        criterion = nn.MSELoss()
        self.nn_dynamics.eval()
        self.set_moments(dataSet)
        # create training data/targets
        for epoch in range(self.training_epochs):
            running_loss = 0.0
            for iter, batch in enumerate(dataSet.shuffled_batches(self.batch_size)):
                dx, fOutputs = self.training_data(batch)
                # definition of loss functions
                loss = criterion(fOutputs, dx)
                # train
                self.optim.zero_grad()  # delete gradients
                loss.backward()  # error back-propagation
                self.optim.step()  # gradient descent step
                running_loss += loss.item()
                # self.eval() # eval mode on (batch normalization)
            print('NN dynamics training loss:', running_loss / max(1, iter))
        pass


    def training_data(self, batch):
        x_Inputs = torch.Tensor([sample['x_'] for sample in batch])
        #x_Inputs_norm = (x_Inputs - self.nn_dynamics.xMean) / self.nn_dynamics.xVar

        xInputs = torch.Tensor([sample['x'] for sample in batch])
        #xInputs_norm = (xInputs - self.nn_dynamics.xMean) / self.nn_dynamics.xVar

        o_Inputs = torch.Tensor([sample['o_'] for sample in batch])
        o_Inputs_norm = (o_Inputs - self.nn_dynamics.oMean) / self.nn_dynamics.oVar

        uInputs = torch.Tensor([sample['u'] for sample in batch])
        uInputs_norm = (uInputs - self.nn_dynamics.uMean) / self.nn_dynamics.uVar

        dx = xInputs - x_Inputs
        if self.sparse_dyn:
            dx = dx.split(int(dx.shape[1]/2), 1)[1]
        dx_norm =  (dx - self.nn_dynamics.dxMean) / self.nn_dynamics.dxVar

        fOutputs_norm = self.nn_dynamics(o_Inputs_norm, uInputs_norm)
        return dx_norm, fOutputs_norm

    def set_moments(self, dataset):
        x_Inputs = torch.Tensor([sample['x_'] for sample in dataset.data])
        self.nn_dynamics.xMean = x_Inputs.mean(dim=0, keepdim=True)
        self.nn_dynamics.xVar = x_Inputs.std(dim=0, keepdim=True)
        xInputs = torch.Tensor([sample['x'] for sample in dataset.data])
        dx = xInputs - x_Inputs
        if self.sparse_dyn:
            dx = dx.split(int(dx.shape[1]/2), 1)[1]
        self.nn_dynamics.dxMean = dx.mean(dim=0, keepdim=True)
        self.nn_dynamics.dxVar = dx.std(dim=0, keepdim=True)
        o_Inputs = torch.Tensor([sample['o_'] for sample in dataset.data])
        self.nn_dynamics.oMean = o_Inputs.mean(dim=0, keepdim=True)
        self.nn_dynamics.oVar = o_Inputs.std(dim=0, keepdim=True)
        uInputs = torch.Tensor([sample['u'] for sample in dataset.data])
        self.nn_dynamics.uMean = uInputs.mean(dim=0, keepdim=True)
        self.nn_dynamics.uVar = uInputs.std(dim=0, keepdim=True)
        pass

    def test_dynamics(self, x0):
        # simulate dynamics
        env = copy.deepcopy(self.environment)
        nn_env = copy.deepcopy(self.nn_environment)
        nn_env2 = copy.deepcopy(self.nn_environment)
        env.reset(x0)
        nn_env.reset(x0)
        loss = []
        for u in self.agent.history[1:]:
            env.step(u, self.dt)
            nn_env.fast_step(u, self.dt)
            nn_env2.reset(env.x_)
            nn_env2.fast_step(u, self.dt)
            loss.append((env.x - nn_env2.x)**2)

        fig, ax = plt.subplots(2,1)
        ax[0].plot(nn_env.tt, env.history)
        ax[0].plot(nn_env.tt, nn_env.history)
        ax[1].plot(self.agent.tt, self.agent.history)
        mse = (nn_env.history - env.history) ** 2
        plt.savefig(self.path + 'plots/'+str(self.episode)+'_test.pdf')
        env.save_history('test_env'+ str(self.episode - 1) , self.path + 'data/')
        nn_env.save_history('test_nn_env'+ str(self.episode - 1) , self.path + 'data/')
        plt.close('all')
        print('Trajectory Prediction Error: ', np.mean(mse))
        print('One Step Prediction Error: ', np.mean(loss))
<|MERGE_RESOLUTION|>--- conflicted
+++ resolved
@@ -159,7 +159,6 @@
             disc_cost.append(c)
 
             # store transition in data set (x_, u, x, c)
-<<<<<<< HEAD
             if t < self.t:
                 transition = ({'x_': self.environment.x_ + np.random.normal(0, self.data_noise, self.environment.xDim),
                                'u': self.agent.u + np.random.normal(0, self.data_noise, self.environment.uDim),
@@ -174,23 +173,6 @@
                 if prediction_loss > self.prediction_error_bound:
                     # only add sample, if prediction error is higher than error-bound
                     self.D_RL.force_add_sample(transition)
-=======
-            transition = ({'x_': self.environment.x_ + np.random.normal(0, self.data_noise, self.environment.xDim),
-                           'u': self.agent.u + np.random.normal(0, self.data_noise, self.environment.uDim),
-                           'x': self.environment.x + np.random.normal(0, self.data_noise, self.environment.xDim),
-                           'o_': self.environment.o_ + np.random.normal(0, self.data_noise, self.environment.oDim),
-                           'o': self.environment.o + np.random.normal(0, self.data_noise, self.environment.oDim),
-                           'c': [c],
-                           't': [self.environment.terminated]})
-
-            prediction_loss = self.pred_loss(transition)
-            print(prediction_loss)
-            # add sample to data set
-            if prediction_loss > self.prediction_error_bound:
-                # only add sample, if prediction error is higher than error-bound
-                self.D_RL.force_add_sample(transition)
->>>>>>> 5a79c8fc
-
             # check if environment terminated
             if self.environment.terminated:
                 print('Environment terminated!')
